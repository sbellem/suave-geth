package eth

import (
	"bytes"
	"container/list"
	"fmt"
	"github.com/ethereum/eth-go/ethchain"
	"github.com/ethereum/eth-go/ethutil"
	"github.com/ethereum/eth-go/ethwire"
	"github.com/ethereum/eth-go/ethlog"
	"net"
	"strconv"
	"strings"
	"sync/atomic"
	"time"
)

var peerlogger = ethlog.NewLogger("PEER")

const (
	// The size of the output buffer for writing messages
	outputBufferSize = 50
	// Current protocol version
	ProtocolVersion = 20
	// Interval for ping/pong message
	pingPongTimer = 2 * time.Second
)

type DiscReason byte

const (
	// Values are given explicitly instead of by iota because these values are
	// defined by the wire protocol spec; it is easier for humans to ensure
	// correctness when values are explicit.
	DiscReRequested  = 0x00
	DiscReTcpSysErr  = 0x01
	DiscBadProto     = 0x02
	DiscBadPeer      = 0x03
	DiscTooManyPeers = 0x04
	DiscConnDup      = 0x05
	DiscGenesisErr   = 0x06
	DiscProtoErr     = 0x07
)

var discReasonToString = []string{
	"Disconnect requested",
	"Disconnect TCP sys error",
	"Disconnect bad protocol",
	"Disconnect useless peer",
	"Disconnect too many peers",
	"Disconnect already connected",
	"Disconnect wrong genesis block",
	"Disconnect incompatible network",
}

func (d DiscReason) String() string {
	if len(discReasonToString) < int(d) {
		return "Unknown"
	}

	return discReasonToString[d]
}

// Peer capabilities
type Caps byte

const (
	CapPeerDiscTy = 1 << iota
	CapTxTy
	CapChainTy

	CapDefault = CapChainTy | CapTxTy | CapPeerDiscTy
)

var capsToString = map[Caps]string{
	CapPeerDiscTy: "Peer discovery",
	CapTxTy:       "Transaction relaying",
	CapChainTy:    "Block chain relaying",
}

func (c Caps) IsCap(cap Caps) bool {
	return c&cap > 0
}

func (c Caps) String() string {
	var caps []string
	if c.IsCap(CapPeerDiscTy) {
		caps = append(caps, capsToString[CapPeerDiscTy])
	}
	if c.IsCap(CapChainTy) {
		caps = append(caps, capsToString[CapChainTy])
	}
	if c.IsCap(CapTxTy) {
		caps = append(caps, capsToString[CapTxTy])
	}

	return strings.Join(caps, " | ")
}

type Peer struct {
	// Ethereum interface
	ethereum *Ethereum
	// Net connection
	conn net.Conn
	// Output queue which is used to communicate and handle messages
	outputQueue chan *ethwire.Msg
	// Quit channel
	quit chan bool
	// Determines whether it's an inbound or outbound peer
	inbound bool
	// Flag for checking the peer's connectivity state
	connected  int32
	disconnect int32
	// Last known message send
	lastSend time.Time
	// Indicated whether a verack has been send or not
	// This flag is used by writeMessage to check if messages are allowed
	// to be send or not. If no version is known all messages are ignored.
	versionKnown bool

	// Last received pong message
	lastPong int64
	// Indicates whether a MsgGetPeersTy was requested of the peer
	// this to prevent receiving false peers.
	requestedPeerList bool

	host []byte
	port uint16
	caps Caps

	// This peer's public key
	pubkey []byte

	// Indicated whether the node is catching up or not
	catchingUp      bool
	diverted        bool
	blocksRequested int

	version string

	// We use this to give some kind of pingtime to a node, not very accurate, could be improved.
	pingTime      time.Duration
	pingStartTime time.Time

	lastRequestedBlock *ethchain.Block
}

func NewPeer(conn net.Conn, ethereum *Ethereum, inbound bool) *Peer {
	pubkey := ethutil.GetKeyRing().Get(0).PublicKey[1:]

	return &Peer{
		outputQueue:     make(chan *ethwire.Msg, outputBufferSize),
		quit:            make(chan bool),
		ethereum:        ethereum,
		conn:            conn,
		inbound:         inbound,
		disconnect:      0,
		connected:       1,
		port:            30303,
		pubkey:          pubkey,
		blocksRequested: 10,
		caps:            ethereum.ServerCaps(),
		version:         ethutil.Config.ClientString,
	}
}

func NewOutboundPeer(addr string, ethereum *Ethereum, caps Caps) *Peer {
	p := &Peer{
		outputQueue: make(chan *ethwire.Msg, outputBufferSize),
		quit:        make(chan bool),
		ethereum:    ethereum,
		inbound:     false,
		connected:   0,
		disconnect:  0,
		caps:        caps,
		version:     ethutil.Config.ClientString,
	}

	// Set up the connection in another goroutine so we don't block the main thread
	go func() {
		conn, err := net.DialTimeout("tcp", addr, 10*time.Second)

		if err != nil {
			peerlogger.Debugln("Connection to peer failed", err)
			p.Stop()
			return
		}
		p.conn = conn

		// Atomically set the connection state
		atomic.StoreInt32(&p.connected, 1)
		atomic.StoreInt32(&p.disconnect, 0)

		p.Start()
	}()

	return p
}

// Getters
func (p *Peer) PingTime() string {
	return p.pingTime.String()
}
func (p *Peer) Inbound() bool {
	return p.inbound
}
func (p *Peer) LastSend() time.Time {
	return p.lastSend
}
func (p *Peer) LastPong() int64 {
	return p.lastPong
}
func (p *Peer) Host() []byte {
	return p.host
}
func (p *Peer) Port() uint16 {
	return p.port
}
func (p *Peer) Version() string {
	return p.version
}
func (p *Peer) Connected() *int32 {
	return &p.connected
}

// Setters
func (p *Peer) SetVersion(version string) {
	p.version = version
}

// Outputs any RLP encoded data to the peer
func (p *Peer) QueueMessage(msg *ethwire.Msg) {
	if atomic.LoadInt32(&p.connected) != 1 {
		return
	}
	p.outputQueue <- msg
}

func (p *Peer) writeMessage(msg *ethwire.Msg) {
	// Ignore the write if we're not connected
	if atomic.LoadInt32(&p.connected) != 1 {
		return
	}

	if !p.versionKnown {
		switch msg.Type {
		case ethwire.MsgHandshakeTy: // Ok
		default: // Anything but ack is allowed
			return
		}
	}

	peerlogger.Infoln("<=", msg.Type, msg.Data)

	err := ethwire.WriteMessage(p.conn, msg)
	if err != nil {
		peerlogger.Debugln(" Can't send message:", err)
		// Stop the client if there was an error writing to it
		p.Stop()
		return
	}
}

// Outbound message handler. Outbound messages are handled here
func (p *Peer) HandleOutbound() {
	// The ping timer. Makes sure that every 2 minutes a ping is send to the peer
	pingTimer := time.NewTicker(pingPongTimer)
	serviceTimer := time.NewTicker(5 * time.Minute)

out:
	for {
		select {
		// Main message queue. All outbound messages are processed through here
		case msg := <-p.outputQueue:
			p.writeMessage(msg)
			p.lastSend = time.Now()

		// Ping timer
		case <-pingTimer.C:
			timeSince := time.Since(time.Unix(p.lastPong, 0))
			if !p.pingStartTime.IsZero() && p.lastPong != 0 && timeSince > (pingPongTimer+30*time.Second) {
				peerlogger.Infof("Peer did not respond to latest pong fast enough, it took %s, disconnecting.\n", timeSince)
				p.Stop()
				return
			}
			p.writeMessage(ethwire.NewMessage(ethwire.MsgPingTy, ""))
			p.pingStartTime = time.Now()

		// Service timer takes care of peer broadcasting, transaction
		// posting or block posting
		case <-serviceTimer.C:
			if p.caps&CapPeerDiscTy > 0 {
				msg := p.peersMessage()
				p.ethereum.BroadcastMsg(msg)
			}

		case <-p.quit:
			// Break out of the for loop if a quit message is posted
			break out
		}
	}

clean:
	// This loop is for draining the output queue and anybody waiting for us
	for {
		select {
		case <-p.outputQueue:
			// TODO
		default:
			break clean
		}
	}
}

// Inbound handler. Inbound messages are received here and passed to the appropriate methods
func (p *Peer) HandleInbound() {
	for atomic.LoadInt32(&p.disconnect) == 0 {

		// HMM?
		time.Sleep(500 * time.Millisecond)
		// Wait for a message from the peer
		msgs, err := ethwire.ReadMessages(p.conn)
		if err != nil {
			peerlogger.Debugln(err)
		}
		for _, msg := range msgs {
			peerlogger.Infoln("=>", msg.Type, msg.Data)

			switch msg.Type {
			case ethwire.MsgHandshakeTy:
				// Version message
				p.handleHandshake(msg)

				if p.caps.IsCap(CapPeerDiscTy) {
					p.QueueMessage(ethwire.NewMessage(ethwire.MsgGetPeersTy, ""))
				}
			case ethwire.MsgDiscTy:
				p.Stop()
				peerlogger.Infoln("Disconnect peer:", DiscReason(msg.Data.Get(0).Uint()))
			case ethwire.MsgPingTy:
				// Respond back with pong
				p.QueueMessage(ethwire.NewMessage(ethwire.MsgPongTy, ""))
			case ethwire.MsgPongTy:
				// If we received a pong back from a peer we set the
				// last pong so the peer handler knows this peer is still
				// active.
				p.lastPong = time.Now().Unix()
				p.pingTime = time.Now().Sub(p.pingStartTime)
			case ethwire.MsgBlockTy:
				// Get all blocks and process them
				var block, lastBlock *ethchain.Block
				var err error

				// Make sure we are actually receiving anything
				if msg.Data.Len()-1 > 1 && p.diverted {
					// We requested blocks and now we need to make sure we have a common ancestor somewhere in these blocks so we can find
					// common ground to start syncing from
					lastBlock = ethchain.NewBlockFromRlpValue(msg.Data.Get(msg.Data.Len() - 1))
<<<<<<< HEAD
					peerlogger.Infof("Last block: %x. Checking if we have it locally.\n", lastBlock.Hash())
=======
					if p.lastRequestedBlock != nil && bytes.Compare(lastBlock.Hash(), p.lastRequestedBlock.Hash()) == 0 {
						p.catchingUp = false
						continue
					}
					p.lastRequestedBlock = lastBlock

					ethutil.Config.Log.Infof("[PEER] Last block: %x. Checking if we have it locally.\n", lastBlock.Hash())
>>>>>>> d890258a
					for i := msg.Data.Len() - 1; i >= 0; i-- {
						block = ethchain.NewBlockFromRlpValue(msg.Data.Get(i))
						// Do we have this block on our chain? If so we can continue
						if !p.ethereum.StateManager().BlockChain().HasBlock(block.Hash()) {
							// We don't have this block, but we do have a block with the same prevHash, diversion time!
							if p.ethereum.StateManager().BlockChain().HasBlockWithPrevHash(block.PrevHash) {
								p.diverted = false
								if !p.ethereum.StateManager().BlockChain().FindCanonicalChainFromMsg(msg, block.PrevHash) {
									p.SyncWithPeerToLastKnown()
								}
								break
							}
						}
					}
					if !p.ethereum.StateManager().BlockChain().HasBlock(lastBlock.Hash()) {
						// If we can't find a common ancenstor we need to request more blocks.
						// FIXME: At one point this won't scale anymore since we are not asking for an offset
						// we just keep increasing the amount of blocks.
						p.blocksRequested = p.blocksRequested * 2

						peerlogger.Infof("No common ancestor found, requesting %d more blocks.\n", p.blocksRequested)
						p.catchingUp = false
						p.FindCommonParentBlock()
						break
					}
				}

				for i := msg.Data.Len() - 1; i >= 0; i-- {
					block = ethchain.NewBlockFromRlpValue(msg.Data.Get(i))

					//p.ethereum.StateManager().PrepareDefault(block)
					//state := p.ethereum.StateManager().CurrentState()
					err = p.ethereum.StateManager().Process(block, false)

					if err != nil {
						if ethutil.Config.Debug {
							peerlogger.Infof("Block %x failed\n", block.Hash())
							peerlogger.Infof("%v\n", err)
							peerlogger.Debugln(block)
						}
						break
					} else {
						lastBlock = block
					}
				}

				if msg.Data.Len() == 0 {
					// Set catching up to false if
					// the peer has nothing left to give
					p.catchingUp = false
				}

				if err != nil {
					// If the parent is unknown try to catch up with this peer
					if ethchain.IsParentErr(err) {
						peerlogger.Infoln("Attempting to catch. Parent known")
						p.catchingUp = false
						p.CatchupWithPeer(p.ethereum.BlockChain().CurrentBlock.Hash())
					} else if ethchain.IsValidationErr(err) {
						fmt.Println("Err:", err)
						p.catchingUp = false
					}
				} else {
					// If we're catching up, try to catch up further.
					if p.catchingUp && msg.Data.Len() > 1 {
						if lastBlock != nil {
							blockInfo := lastBlock.BlockInfo()
							peerlogger.Infof("Synced chain to #%d %x %x\n", blockInfo.Number, lastBlock.Hash(), blockInfo.Hash)
						}

						p.catchingUp = false

						hash := p.ethereum.BlockChain().CurrentBlock.Hash()
						p.CatchupWithPeer(hash)
					}
				}

			case ethwire.MsgTxTy:
				// If the message was a transaction queue the transaction
				// in the TxPool where it will undergo validation and
				// processing when a new block is found
				for i := 0; i < msg.Data.Len(); i++ {
					tx := ethchain.NewTransactionFromValue(msg.Data.Get(i))
					p.ethereum.TxPool().QueueTransaction(tx)
				}
			case ethwire.MsgGetPeersTy:
				// Flag this peer as a 'requested of new peers' this to
				// prevent malicious peers being forced.
				p.requestedPeerList = true
				// Peer asked for list of connected peers
				p.pushPeers()
			case ethwire.MsgPeersTy:
				// Received a list of peers (probably because MsgGetPeersTy was send)
				// Only act on message if we actually requested for a peers list
				if p.requestedPeerList {
					data := msg.Data
					// Create new list of possible peers for the ethereum to process
					peers := make([]string, data.Len())
					// Parse each possible peer
					for i := 0; i < data.Len(); i++ {
						value := data.Get(i)
						peers[i] = unpackAddr(value.Get(0), value.Get(1).Uint())
					}

					// Connect to the list of peers
					p.ethereum.ProcessPeerList(peers)
					// Mark unrequested again
					p.requestedPeerList = false

				}
			case ethwire.MsgGetChainTy:
				var parent *ethchain.Block
				// Length minus one since the very last element in the array is a count
				l := msg.Data.Len() - 1
				// Ignore empty get chains
				if l == 0 {
					break
				}

				// Amount of parents in the canonical chain
				//amountOfBlocks := msg.Data.Get(l).AsUint()
				amountOfBlocks := uint64(100)

				// Check each SHA block hash from the message and determine whether
				// the SHA is in the database
				for i := 0; i < l; i++ {
					if data := msg.Data.Get(i).Bytes(); p.ethereum.StateManager().BlockChain().HasBlock(data) {
						parent = p.ethereum.BlockChain().GetBlock(data)
						break
					}
				}

				// If a parent is found send back a reply
				if parent != nil {
					peerlogger.Infof("Found canonical block, returning chain from: %x ", parent.Hash())
					chain := p.ethereum.BlockChain().GetChainFromHash(parent.Hash(), amountOfBlocks)
					if len(chain) > 0 {
						//peerlogger.Debugf("Returning %d blocks: %x ", len(chain), parent.Hash())
						p.QueueMessage(ethwire.NewMessage(ethwire.MsgBlockTy, chain))
					} else {
						p.QueueMessage(ethwire.NewMessage(ethwire.MsgBlockTy, []interface{}{}))
					}

				} else {
					//peerlogger.Debugf("Could not find a similar block")
					// If no blocks are found we send back a reply with msg not in chain
					// and the last hash from get chain
					if l > 0 {
						lastHash := msg.Data.Get(l - 1)
						//log.Printf("Sending not in chain with hash %x\n", lastHash.AsRaw())
						p.QueueMessage(ethwire.NewMessage(ethwire.MsgNotInChainTy, []interface{}{lastHash.Raw()}))
					}
				}
			case ethwire.MsgNotInChainTy:
				peerlogger.Infof("Not in chain: %x\n", msg.Data.Get(0).Bytes())
				if p.diverted == true {
					// If were already looking for a common parent and we get here again we need to go deeper
					p.blocksRequested = p.blocksRequested * 2
				}
				p.diverted = true
				p.catchingUp = false
				p.FindCommonParentBlock()
			case ethwire.MsgGetTxsTy:
				// Get the current transactions of the pool
				txs := p.ethereum.TxPool().CurrentTransactions()
				// Get the RlpData values from the txs
				txsInterface := make([]interface{}, len(txs))
				for i, tx := range txs {
					txsInterface[i] = tx.RlpData()
				}
				// Broadcast it back to the peer
				p.QueueMessage(ethwire.NewMessage(ethwire.MsgTxTy, txsInterface))

				// Unofficial but fun nonetheless
			case ethwire.MsgTalkTy:
				peerlogger.Infoln("%v says: %s\n", p.conn.RemoteAddr(), msg.Data.Str())
			}
		}
	}
	p.Stop()
}

func (p *Peer) Start() {
	peerHost, peerPort, _ := net.SplitHostPort(p.conn.LocalAddr().String())
	servHost, servPort, _ := net.SplitHostPort(p.conn.RemoteAddr().String())

	if p.inbound {
		p.host, p.port = packAddr(peerHost, peerPort)
	} else {
		p.host, p.port = packAddr(servHost, servPort)
	}

	err := p.pushHandshake()
	if err != nil {
		peerlogger.Debugln("Peer can't send outbound version ack", err)

		p.Stop()

		return
	}

	go p.HandleOutbound()
	// Run the inbound handler in a new goroutine
	go p.HandleInbound()

	// Wait a few seconds for startup and then ask for an initial ping
	time.Sleep(2 * time.Second)
	p.writeMessage(ethwire.NewMessage(ethwire.MsgPingTy, ""))
	p.pingStartTime = time.Now()

}

func (p *Peer) Stop() {
	if atomic.AddInt32(&p.disconnect, 1) != 1 {
		return
	}

	close(p.quit)
	if atomic.LoadInt32(&p.connected) != 0 {
		p.writeMessage(ethwire.NewMessage(ethwire.MsgDiscTy, ""))
		p.conn.Close()
	}

	// Pre-emptively remove the peer; don't wait for reaping. We already know it's dead if we are here
	p.ethereum.RemovePeer(p)
}

func (p *Peer) pushHandshake() error {
	keyRing := ethutil.GetKeyRing().Get(0)
	if keyRing != nil {
		pubkey := keyRing.PublicKey

		msg := ethwire.NewMessage(ethwire.MsgHandshakeTy, []interface{}{
			uint32(ProtocolVersion), uint32(0), []byte(p.version), byte(p.caps), p.port, pubkey[1:],
		})

		p.QueueMessage(msg)
	}

	return nil
}

func (p *Peer) peersMessage() *ethwire.Msg {
	outPeers := make([]interface{}, len(p.ethereum.InOutPeers()))
	// Serialise each peer
	for i, peer := range p.ethereum.InOutPeers() {
		// Don't return localhost as valid peer
		if !net.ParseIP(peer.conn.RemoteAddr().String()).IsLoopback() {
			outPeers[i] = peer.RlpData()
		}
	}

	// Return the message to the peer with the known list of connected clients
	return ethwire.NewMessage(ethwire.MsgPeersTy, outPeers)
}

// Pushes the list of outbound peers to the client when requested
func (p *Peer) pushPeers() {
	p.QueueMessage(p.peersMessage())
}

func (p *Peer) handleHandshake(msg *ethwire.Msg) {
	c := msg.Data

	// Set pubkey
	p.pubkey = c.Get(5).Bytes()

	if p.pubkey == nil {
		peerlogger.Warnln("Pubkey required, not supplied in handshake.")
		p.Stop()
		return
	}

	usedPub := 0
	// This peer is already added to the peerlist so we expect to find a double pubkey at least once

	eachPeer(p.ethereum.Peers(), func(peer *Peer, e *list.Element) {
		if bytes.Compare(p.pubkey, peer.pubkey) == 0 {
			usedPub++
		}
	})

	if usedPub > 0 {
		peerlogger.Debugf("Pubkey %x found more then once. Already connected to client.", p.pubkey)
		p.Stop()
		return
	}

	if c.Get(0).Uint() != ProtocolVersion {
		peerlogger.Debugf("Invalid peer version. Require protocol: %d. Received: %d\n", ProtocolVersion, c.Get(0).Uint())
		p.Stop()
		return
	}

	// [PROTOCOL_VERSION, NETWORK_ID, CLIENT_ID, CAPS, PORT, PUBKEY]
	p.versionKnown = true

	// If this is an inbound connection send an ack back
	if p.inbound {
		p.port = uint16(c.Get(4).Uint())

		// Self connect detection
		keyPair := ethutil.GetKeyRing().Get(0)
		if bytes.Compare(keyPair.PublicKey, p.pubkey) == 0 {
			p.Stop()

			return
		}

	}

	// Set the peer's caps
	p.caps = Caps(c.Get(3).Byte())

	// Get a reference to the peers version
	versionString := c.Get(2).Str()
	if len(versionString) > 0 {
		p.SetVersion(c.Get(2).Str())
	}

	p.ethereum.PushPeer(p)
	p.ethereum.reactor.Post("peerList", p.ethereum.Peers())

	ethlogger.Infof("Added peer (%s) %d / %d\n", p.conn.RemoteAddr(), p.ethereum.Peers().Len(), p.ethereum.MaxPeers)

	// Catch up with the connected peer
	if !p.ethereum.IsUpToDate() {
		peerlogger.Debugln("Already syncing up with a peer; sleeping")
		time.Sleep(10 * time.Second)
	}
	p.SyncWithPeerToLastKnown()

	peerlogger.Debugln(p)
}

func (p *Peer) String() string {
	var strBoundType string
	if p.inbound {
		strBoundType = "inbound"
	} else {
		strBoundType = "outbound"
	}
	var strConnectType string
	if atomic.LoadInt32(&p.disconnect) == 0 {
		strConnectType = "connected"
	} else {
		strConnectType = "disconnected"
	}

	return fmt.Sprintf("[%s] (%s) %v %s [%s]", strConnectType, strBoundType, p.conn.RemoteAddr(), p.version, p.caps)

}
func (p *Peer) SyncWithPeerToLastKnown() {
	p.catchingUp = false
	p.CatchupWithPeer(p.ethereum.BlockChain().CurrentBlock.Hash())
}

func (p *Peer) FindCommonParentBlock() {
	if p.catchingUp {
		return
	}

	p.catchingUp = true
	if p.blocksRequested == 0 {
		p.blocksRequested = 20
	}
	blocks := p.ethereum.BlockChain().GetChain(p.ethereum.BlockChain().CurrentBlock.Hash(), p.blocksRequested)

	var hashes []interface{}
	for _, block := range blocks {
		hashes = append(hashes, block.Hash())
	}

	msgInfo := append(hashes, uint64(len(hashes)))

	peerlogger.Infof("Asking for block from %x (%d total) from %s\n", p.ethereum.BlockChain().CurrentBlock.Hash(), len(hashes), p.conn.RemoteAddr().String())

	msg := ethwire.NewMessage(ethwire.MsgGetChainTy, msgInfo)
	p.QueueMessage(msg)
}
func (p *Peer) CatchupWithPeer(blockHash []byte) {
	if !p.catchingUp {
		// Make sure nobody else is catching up when you want to do this
		p.catchingUp = true
		msg := ethwire.NewMessage(ethwire.MsgGetChainTy, []interface{}{blockHash, uint64(50)})
		p.QueueMessage(msg)

		peerlogger.Infof("Requesting blockchain %x... from peer %s\n", p.ethereum.BlockChain().CurrentBlock.Hash()[:4], p.conn.RemoteAddr())

		msg = ethwire.NewMessage(ethwire.MsgGetTxsTy, []interface{}{})
		p.QueueMessage(msg)
	}
}

func (p *Peer) RlpData() []interface{} {
	return []interface{}{p.host, p.port, p.pubkey}
}

func packAddr(address, port string) ([]byte, uint16) {
	addr := strings.Split(address, ".")
	a, _ := strconv.Atoi(addr[0])
	b, _ := strconv.Atoi(addr[1])
	c, _ := strconv.Atoi(addr[2])
	d, _ := strconv.Atoi(addr[3])
	host := []byte{byte(a), byte(b), byte(c), byte(d)}
	prt, _ := strconv.Atoi(port)

	return host, uint16(prt)
}

func unpackAddr(value *ethutil.Value, p uint64) string {
	byts := value.Bytes()
	a := strconv.Itoa(int(byts[0]))
	b := strconv.Itoa(int(byts[1]))
	c := strconv.Itoa(int(byts[2]))
	d := strconv.Itoa(int(byts[3]))
	host := strings.Join([]string{a, b, c, d}, ".")
	port := strconv.Itoa(int(p))

	return net.JoinHostPort(host, port)
}<|MERGE_RESOLUTION|>--- conflicted
+++ resolved
@@ -356,17 +356,12 @@
 					// We requested blocks and now we need to make sure we have a common ancestor somewhere in these blocks so we can find
 					// common ground to start syncing from
 					lastBlock = ethchain.NewBlockFromRlpValue(msg.Data.Get(msg.Data.Len() - 1))
-<<<<<<< HEAD
-					peerlogger.Infof("Last block: %x. Checking if we have it locally.\n", lastBlock.Hash())
-=======
 					if p.lastRequestedBlock != nil && bytes.Compare(lastBlock.Hash(), p.lastRequestedBlock.Hash()) == 0 {
 						p.catchingUp = false
 						continue
 					}
 					p.lastRequestedBlock = lastBlock
-
-					ethutil.Config.Log.Infof("[PEER] Last block: %x. Checking if we have it locally.\n", lastBlock.Hash())
->>>>>>> d890258a
+					peerlogger.Infof("Last block: %x. Checking if we have it locally.\n", lastBlock.Hash())
 					for i := msg.Data.Len() - 1; i >= 0; i-- {
 						block = ethchain.NewBlockFromRlpValue(msg.Data.Get(i))
 						// Do we have this block on our chain? If so we can continue
